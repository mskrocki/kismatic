package install

import (
	"fmt"
	"net"
	"strings"

	"github.com/apprenda/kismatic/pkg/ssh"
)

const (
	cniProviderContiv = "contiv"
	cniProviderCalico = "calico"
	cniProviderWeave  = "weave"
	cniProviderCustom = "custom"
)

<<<<<<< HEAD
func InfrastructureProviders() []string {
	return []string{"aws", "azure", ""}
}
=======
const (
	dnsProviderKubedns = "kubedns"
	dnsProviderCoredns = "coredns"
)
>>>>>>> 96a9cd2d

func packageManagerProviders() []string {
	return []string{"helm", ""}
}

func cniProviders() []string {
	return []string{cniProviderCalico, cniProviderContiv, cniProviderWeave, cniProviderCustom}
}

func dnsProviders() []string {
	return []string{dnsProviderKubedns, dnsProviderCoredns}
}

func calicoMode() []string {
	return []string{"overlay", "routed"}
}

func calicoLogLevel() []string {
	return []string{"warning", "info", "debug", ""}
}

func serviceTypes() []string {
	return []string{"ClusterIP", "NodePort", "LoadBalancer", "ExternalName"}
}

func cloudProviders() []string {
	return []string{"aws", "azure", "cloudstack", "fake", "gce", "mesos", "openstack", "ovirt", "photon", "rackspace", "vsphere"}
}

// Plan is the installation plan that the user intends to execute
type Plan struct {
	// Infrastructure provisioner
	Provisioner Provisioner `yaml:"provisioner"`
	// Kubernetes cluster configuration
	// +required
	Cluster Cluster
	// Configuration for the docker engine installed by KET
	Docker Docker
	// Docker registry configuration
	DockerRegistry DockerRegistry `yaml:"docker_registry"`
	// Add on configuration
	AddOns AddOns `yaml:"add_ons"`
	// Feature configuration
	// +deprecated
	Features *Features `yaml:"features,omitempty"`
	// Etcd nodes of the cluster
	// +required
	Etcd NodeGroup
	// Master nodes of the cluster
	// +required
	Master MasterNodeGroup
	// Worker nodes of the cluster
	// +required
	Worker NodeGroup
	// Ingress nodes of the cluster
	Ingress OptionalNodeGroup
	// Storage nodes of the cluster.
	Storage OptionalNodeGroup
	// NFS volumes of the cluster.
	NFS NFS
}

type Provisioner struct {
	// The provider where the infrastructue will be provisioned to.
	// The provisioner will expect provider specific ENV variables to be set.
	// Options: aws, azure, ""
	Provider string
	// The options that apply to the chosen infrastructure provider.
	Options map[string]string `json:"options" yaml:"options"`
}

// Cluster describes a Kubernetes cluster
type Cluster struct {
	// Name of the cluster to be used when generating assets that require a
	// cluster name, such as kubeconfig files and certificates.
	// +required
	Name string
	// The Kubernetes version to install.
	// If left blank will be set to the latest tested version.
	// Only a single Minor version is supported with.
	// +default=v1.9.2
	Version string
	// The password for the admin user.
	// If provided, ABAC will be enabled in the cluster.
	// This field will be removed completely in a future release.
	// +deprecated
	AdminPassword string `yaml:"admin_password,omitempty"`
	// Whether KET should install the packages on the cluster nodes.
	// When true, KET will not install the required packages.
	// Instead, it will verify that the packages have been installed by the operator.
	DisablePackageInstallation bool `yaml:"disable_package_installation"`
	// Whether KET should install the packages on the cluster nodes.
	// Use DisablePackageInstallation instead.
	// +deprecated
	AllowPackageInstallation *bool `yaml:"allow_package_installation,omitempty"`
	// Whether the cluster nodes are disconnected from the internet.
	// When set to `true`, internal package repositories and a container image
	// registry are required for installation.
	// +default=false
	DisconnectedInstallation bool `yaml:"disconnected_installation"`
	// The Networking configuration for the cluster.
	Networking NetworkConfig
	// The Certificates configuration for the cluster.
	Certificates CertsConfig
	// The SSH configuration for the cluster nodes.
	SSH SSHConfig
	// Kubernetes API Server configuration.
	APIServerOptions APIServerOptions `yaml:"kube_apiserver"`
	// Kubernetes Controller Manager configuration.
	KubeControllerManagerOptions KubeControllerManagerOptions `yaml:"kube_controller_manager"`
	// Kubernetes Scheduler configuration.
	KubeSchedulerOptions KubeSchedulerOptions `yaml:"kube_scheduler"`
	// Kubernetes Proxy configuration.
	KubeProxyOptions KubeProxyOptions `yaml:"kube_proxy"`
	// Kubelet configuration applied to all nodes.
	KubeletOptions KubeletOptions `yaml:"kubelet"`
	// The CloudProvider configuration for the cluster.
	CloudProvider CloudProvider `yaml:"cloud_provider"`
}

type APIServerOptions struct {
	// Listing of option overrides that are to be applied to the Kubernetes
	// API server configuration. This is an advanced feature that can prevent
	// the API server from starting up if invalid configuration is provided.
	Overrides map[string]string `yaml:"option_overrides"`
}

type KubeControllerManagerOptions struct {
	// Listing of option overrides that are to be applied to the Kubernetes
	// Controller Manager configuration. This is an advanced feature that can prevent
	// the Controller Manager from starting up if invalid configuration is provided.
	Overrides map[string]string `yaml:"option_overrides"`
}

type KubeProxyOptions struct {
	// Listing of option overrides that are to be applied to the Kubernetes
	// Proxy configuration. This is an advanced feature that can prevent
	// the Proxy from starting up if invalid configuration is provided.
	Overrides map[string]string `yaml:"option_overrides"`
}

type KubeSchedulerOptions struct {
	// Listing of option overrides that are to be applied to the Kubernetes
	// Scheduler configuration. This is an advanced feature that can prevent
	// the Scheduler from starting up if invalid configuration is provided.
	Overrides map[string]string `yaml:"option_overrides"`
}

type KubeletOptions struct {
	// Listing of option overrides that are to be applied to the Kubelet configurations.
	// This is an advanced feature that can prevent the Kubelet from starting up if invalid configuration is provided.
	Overrides map[string]string `yaml:"option_overrides"`
}

// NetworkConfig describes the cluster's networking configuration
type NetworkConfig struct {
	// The datapath technique that should be configured in Calico.
	// +default=overlay
	// +options=overlay,routed
	// +deprecated
	Type string `yaml:"type,omitempty"`
	// The pod network's CIDR block. For example: `172.16.0.0/16`
	// +required
	PodCIDRBlock string `yaml:"pod_cidr_block"`
	// The Kubernetes service network's CIDR block. For example: `172.20.0.0/16`
	// +required
	ServiceCIDRBlock string `yaml:"service_cidr_block"`
	// Whether the /etc/hosts file should be updated on the cluster nodes.
	// When set to true, KET will update the hosts file on all nodes to include
	// entries for all other nodes in the cluster.
	// +default=false
	UpdateHostsFiles bool `yaml:"update_hosts_files"`
	// The URL of the proxy that should be used for HTTP connections.
	HTTPProxy string `yaml:"http_proxy"`
	// The URL of the proxy that should be used for HTTPS connections.
	HTTPSProxy string `yaml:"https_proxy"`
	// Comma-separated list of host names and/or IPs for which connections
	// should not go through a proxy.
	// All nodes' 'host' and 'IPs' are always set.
	NoProxy string `yaml:"no_proxy"`
}

// CertsConfig describes the cluster's trust and certificate configuration
type CertsConfig struct {
	// The length of time that the generated certificates should be valid for.
	// For example: "17520h" for 2 years.
	// +required
	Expiry string
	// The length of time that the generated Certificate Authority should be valid for.
	// For example: "17520h" for 2 years.
	// +required.
	CAExpiry string `yaml:"ca_expiry"`
}

// SSHConfig describes the cluster's SSH configuration for accessing nodes
type SSHConfig struct {
	// The user for accessing the cluster nodes via SSH.
	// This user requires sudo elevation privileges on the cluster nodes.
	// +required
	User string
	// The absolute path of the SSH key that should be used for accessing the
	// cluster nodes via SSH.
	// +required
	Key string `yaml:"ssh_key"`
	// The port number on which cluster nodes are listening for SSH connections.
	// +required
	Port int `yaml:"ssh_port"`
}

// CloudProvider controls the Kubernetes cloud providers feature
type CloudProvider struct {
	// The cloud provider that should be set in the Kubernetes components
	// +options=aws,azure,cloudstack,fake,gce,mesos,openstack,ovirt,photon,rackspace,vsphere
	Provider string
	// Path to the cloud provider config file. This will be copied to all the machines in the cluster
	Config string
}

// Docker includes the configuration for the docker installation owned by KET.
type Docker struct {
	// Set to true to disable the installation of docker container runtime on the nodes.
	// The installer will validate that docker is installed and running prior to proceeding.
	// Use this option if a different version of docker from the included one is required.
	Disable bool
	// Log configuration for the docker engine.
	Logs DockerLogs
	// Storage configuration for the docker engine.
	Storage DockerStorage
}

// DockerLogs includes the log-specific configuration for docker.
type DockerLogs struct {
	// Docker logging driver, more details https://docs.docker.com/engine/admin/logging/overview/.
	// +default=json-file
	Driver string
	// Driver specific options.
	Opts map[string]string
}

// DockerStorage includes the storage-specific configuration for docker.
type DockerStorage struct {
	// Docker storage driver, more details https://docs.docker.com/engine/userguide/storagedriver/.
	// Leave empty to have docker automatically select the driver.
	// +default='empty'
	Driver string
	// Driver specific options
	Opts map[string]string
	// DirectLVMBlockDevice is the configuration required for setting up Device Mapper storage driver in direct-lvm mode.
	// Refer to https://docs.docker.com/v17.03/engine/userguide/storagedriver/device-mapper-driver/#manage-devicemapper docs.
	DirectLVMBlockDevice DirectLVMBlockDevice `yaml:"direct_lvm_block_device"`
	// DirectLVM is the configuration required for setting up device mapper in direct-lvm mode.
	// +deprecated
	DirectLVM *DockerStorageDirectLVMDeprecated `yaml:"direct_lvm,omitempty"`
}

type DirectLVMBlockDevice struct {
	// The path to the block device.
	Path string
	// The percentage of space to use for storage from the passed in block device.
	// +default=95
	ThinpoolPercent string `yaml:"thinpool_percent"`
	// The percentage of space to for metadata storage from the passed in block device.
	// +default=1
	ThinpoolMetaPercent string `yaml:"thinpool_metapercent"`
	// The threshold for when lvm should automatically extend the thin pool as a percentage of the total storage space.
	// +default=80
	ThinpoolAutoextendThreshold string `yaml:"thinpool_autoextend_threshold"`
	// The percentage to increase the thin pool by when an autoextend is triggered.
	// +default=20
	ThinpoolAutoextendPercent string `yaml:"thinpool_autoextend_percent"`
}

// DockerStorageDirectLVMDeprecated includes the configuration required for setting up
// device mapper in direct-lvm mode.
type DockerStorageDirectLVMDeprecated struct {
	// Whether the direct_lvm mode of the devicemapper storage driver should be enabled.
	// When set to true, a dedicated block storage device must be available on each cluster node.
	// +default=false
	Enabled bool
	// The path to the block storage device that will be used by the devicemapper storage driver.
	BlockDevice string `yaml:"block_device"`
	// Whether deferred deletion should be enabled when using devicemapper in direct_lvm mode.
	// +default=false
	EnableDeferredDeletion bool `yaml:"enable_deferred_deletion"`
}

// DockerRegistry details for docker registry, either confgiured by the cli or customer provided
type DockerRegistry struct {
	// The hostname or IP address and port of a private container image registry.
	// Do not include http or https.
	// When performing a disconnected installation, this registry will be used
	// to fetch all the required container images.
	Server string
	// The hostname or IP address of a private container image registry.
	// When performing a disconnected installation, this registry will be used
	// to fetch all the required container images.
	// +deprecated
	Address string `yaml:"address,omitempty"`
	// The port on which the private container image registry is listening on.
	// +deprecated
	Port int `yaml:"port,omitempty"`
	// The absolute path of the Certificate Authority that should be installed on
	// all cluster nodes that have a docker daemon.
	// This is required to establish trust between the daemons and the private
	// registry when the registry is using a self-signed certificate.
	CAPath string `yaml:"CA"`
	// The username that should be used when connecting to a registry that has authentication enabled.
	// Otherwise leave blank for unauthenticated access.
	Username string
	// The password that should be used when connecting to a registry that has authentication enabled.
	// Otherwise leave blank for unauthenticated access.
	Password string
}

// AddOns are components that are deployed on the cluster that KET considers
// necessary for producing a production cluster.
type AddOns struct {
	// The Container Networking Interface (CNI) add-on configuration.
	CNI *CNI `yaml:"cni"`
	// The DNS add-on configuration.
	DNS DNS `yaml:"dns"`
	// The Heapster Monitoring add-on configuration.
	HeapsterMonitoring *HeapsterMonitoring `yaml:"heapster"`
	// The Dashboard add-on configuration.
	Dashboard *Dashboard `yaml:"dashboard"`
	// The Dashboard add-on configuration.
	// +deprecated
	DashboardDeprecated *Dashboard `yaml:"dashbard,omitempty"`
	// The PackageManager add-on configuration.
	PackageManager PackageManager `yaml:"package_manager"`
	// The Rescheduler add-on configuration.
	// Because the Rescheduler does not have leader election and therefore can only run as a single instance in a cluster, it will be deployed as a static pod on the first master.
	// More information about the Rescheduler can be found here: https://kubernetes.io/docs/tasks/administer-cluster/guaranteed-scheduling-critical-addon-pods/
	Rescheduler Rescheduler `yaml:"rescheduler"`
}

// Features configuration
// +deprecated
type Features struct {
	// The PackageManager feature configuration.
	// +deprecated
	PackageManager *DeprecatedPackageManager `yaml:"package_manager,omitempty"`
}

// CNI add-on configuration
type CNI struct {
	// Whether the CNI add-on is disabled. When set to true,
	// CNI will not be installed on the cluster. Furthermore, the smoke test and
	// any validation that depends on a functional pod network will be skipped.
	// +default=false
	Disable bool
	// The CNI provider that should be installed on the cluster.
	// +default=calico
	// +options=calico,weave,contiv,custom
	Provider string
	// The CNI options that can be configured for each CNI provider.
	Options CNIOptions `yaml:"options"`
}

// CNIOptions that can be configured for each CNI provider.
type CNIOptions struct {
	// The options that can be configured for the Calico CNI provider.
	Calico CalicoOptions `yaml:"calico,omitempty"`
}

// The CalicoOptions that can be configured for the Calico CNI provider.
type CalicoOptions struct {
	// The datapath technique that should be configured in Calico.
	// +default=overlay
	// +options=overlay,routed
	Mode string
	// The logging level for the CNI plugin
	// +default=info
	// +options=warning,info,debug
	LogLevel string `yaml:"log_level"`
	// MTU for the workload interface, configures the CNI config
	// +default=1500
	WorkloadMTU int `yaml:"workload_mtu"`
	// MTU for the tunnel device used if IPIP is enabled
	// +default=1440
	FelixInputMTU int `yaml:"felix_input_mtu"`
}

// The DNS add-on configuration
type DNS struct {
	// Whether the DNS add-on should be disabled.
	// When set to true, no DNS solution will be deployed on the cluster.
	Disable bool
	// This property indicates the in-cluster DNS provider.
	// +required
	// +options=kubedns,coredns
	// +default=kubedns
	Provider string
}

// The HeapsterMonitoring add-on configuration
type HeapsterMonitoring struct {
	// Whether the Heapster add-on should be disabled.
	// When set to true, Heapster and InfluxDB will not be deployed on the cluster.
	// +default=false
	Disable bool
	// The options that can be configured for the Heapster add-on
	Options HeapsterOptions `yaml:"options"`
}

// The HeapsterOptions for the HeapsterMonitoring add-on
type HeapsterOptions struct {
	// The Heapster configuration options.
	Heapster Heapster `yaml:"heapster"`
	// The InfluxDB configuration options.
	InfluxDB InfluxDB `yaml:"influxdb"`
	// Number of Heapster replicas that should be scheduled on the cluster.
	// +deprecated
	HeapsterReplicas int `yaml:"heapster_replicas,omitempty"`
	// Name of the Persistent Volume Claim that will be used by InfluxDB.
	// When set, this PVC must be created after the installation.
	// If not set, InfluxDB will be configured with ephemeral storage.
	// +deprecated
	InfluxDBPVCName string `yaml:"influxdb_pvc_name,omitempty"`
}

// Heapster configuration options for the Heapster add-on
type Heapster struct {
	// Number of Heapster replicas that should be scheduled on the cluster.
	// +default=2
	Replicas int `yaml:"replicas"`
	// Kubernetes service type of the Heapster service.
	// +default=ClusterIP
	// +options=ClusterIP,NodePort,LoadBalancer,ExternalName
	ServiceType string `yaml:"service_type"`
	// URL of the backend store that will be used as the Heapster sink.
	// +default=influxdb:http://heapster-influxdb.kube-system.svc:8086
	Sink string `yaml:"sink"`
}

// InfluxDB configuration options for the Heapster add-on
type InfluxDB struct {
	// Name of the Persistent Volume Claim that will be used by InfluxDB.
	// This PVC must be created after the installation.
	// If not set, InfluxDB will be configured with ephemeral storage.
	PVCName string `yaml:"pvc_name"`
}

// Dashboard add-on configuration
type Dashboard struct {
	// Whether the dashboard add-on should be disabled.
	// When set to true, the Kubernetes Dashboard will not be installed on the cluster.
	// +default=false
	Disable bool
}

// PackageManager add-on configuration
type PackageManager struct {
	// Whether the package manager add-on should be disabled.
	// When set to true, the package manager will not be installed on the cluster.
	// +default=false
	Disable bool
	// This property indicates the package manager provider.
	// +required
	// +options=helm
	Provider string
	// The PackageManager options.
	Options PackageManagerOptions `yaml:"options"`
}

// The PackageManagerOptions for the PackageManager add-on
type PackageManagerOptions struct {
	// Helm PackageManager options
	Helm HelmOptions
}

// HelmOptions for the helm PackageManager add-on
type HelmOptions struct {
	// Namespace to deploy tiller
	// +default=kube-system
	Namespace string
}

// Rescheduler add-on configuration
type Rescheduler struct {
	// Whether the pod rescheduler add-on should be disabled.
	// When set to true, the rescheduler will not be installed on the cluster.
	// +default=false
	Disable bool
}

type DeprecatedPackageManager struct {
	// Whether the package manager add-on should be enabled.
	// +deprecated
	Enabled bool
}

// MasterNodeGroup is the collection of master nodes
type MasterNodeGroup struct {
	// Number of master nodes that are part of the cluster.
	// +required
	ExpectedCount int `yaml:"expected_count"`
	// The FQDN of the load balancer that is fronting multiple master nodes.
	// In the case where there is only one master node, this can be set to the IP address of the master node.
	// +required
	LoadBalancedFQDN string `yaml:"load_balanced_fqdn"`
	// The short name of the load balancer that is fronting multiple master nodes.
	// In the case where there is only one master node, this can be set to the IP address of the master nodes.
	// +required
	LoadBalancedShortName string `yaml:"load_balanced_short_name"`
	// List of master nodes that are part of the cluster.
	// +required
	Nodes []Node
}

// A NodeGroup is a collection of nodes
type NodeGroup struct {
	// Number of nodes.
	// +required
	ExpectedCount int `yaml:"expected_count"`
	// List of nodes.
	// +required
	Nodes []Node
}

// An OptionalNodeGroup is a collection of nodes that can be empty
type OptionalNodeGroup NodeGroup

// A Node is a compute unit, virtual or physical, that is part of the cluster
type Node struct {
	// The hostname of the node. The hostname is verified
	// in the validation phase of the installation.
	// +required
	Host string
	// The IP address of the node. This is the IP address that will be used to
	// connect to the node over SSH.
	// +required
	IP string
	// The internal (or private) IP address of the node.
	// If set, this IP will be used when configuring cluster components.
	InternalIP string
	// Labels to add when installing the node in the cluster.
	// If a node is defined under multiple roles, the labels for that node will be merged.
	// If a label is repeated for the same node,
	// only one will be used in this order: etcd,master,worker,ingress,storage roles where 'storage' has the highest precedence.
	// It is recommended to use reverse-DNS notation to avoid collision with other labels.
	Labels map[string]string
	// Kubelet configuration applied to this node.
	// If a node is repeated for multiple roles, the overrides cannot be different.
	KubeletOptions KubeletOptions `yaml:"kubelet,omitempty"`
}

// mapMerge merges two map[string]strings. If both maps have some identical key, the value from the first map provided will be used.
func mapMerge(l, r map[string]string) map[string]string {
	ret := make(map[string]string, 0)
	for k, v := range l {
		ret[k] = v
	}
	for k, v := range r {
		if _, ok := ret[k]; ok {
			continue
		}
		ret[k] = v
	}
	return ret
}

func Merge(l, r NodeGroup) NodeGroup {
	var ret NodeGroup
	lmin := len(l.Nodes)
	rmin := len(r.Nodes)
	if l.ExpectedCount <= len(l.Nodes) {
		lmin = l.ExpectedCount
	}
	if r.ExpectedCount <= len(r.Nodes) {
		rmin = r.ExpectedCount
	}

Outer:
	for i := 0; i < lmin; i++ {
		for j := 0; j < rmin; j++ {
			fmt.Println(i, j, l.Nodes[i], r.Nodes[j])
			if l.Nodes[i].Equal(r.Nodes[j]) {
				ret.Nodes = append(ret.Nodes, Node{
					IP:         l.Nodes[i].IP,
					InternalIP: l.Nodes[i].InternalIP,
					Host:       l.Nodes[i].Host,
					Labels:     mapMerge(l.Nodes[i].Labels, r.Nodes[j].Labels),
					KubeletOptions: KubeletOptions{
						Overrides: mapMerge(l.Nodes[i].KubeletOptions.Overrides, r.Nodes[j].KubeletOptions.Overrides),
					},
				})
				//significantly faster than just axing the single element
				//messes with the order, though.
				r.Nodes[len(r.Nodes)-1], r.Nodes[j] = r.Nodes[j], r.Nodes[len(r.Nodes)-1]
				r.Nodes = r.Nodes[:len(r.Nodes)-1]
				rmin--
				continue Outer
			}
		}
		ret.Nodes = append(ret.Nodes, l.Nodes[i])
	}
	ret.ExpectedCount = len(ret.Nodes)
	return ret
}

// Equal returns true of 2 nodes have the same HashCode
func (node Node) Equal(other Node) bool {
	return node.HashCode() == other.HashCode()
}

// HashCode is crude implementation for the Node struct
func (node Node) HashCode() string {
	return fmt.Sprint(node.Host, node.IP, node.InternalIP)
}

type NFS struct {
	// List of NFS volumes that should be attached to the cluster during
	// the installation.
	Volumes []NFSVolume `yaml:"nfs_volume"`
}

type NFSVolume struct {
	// The hostname or IP of the NFS volume.
	// +required
	Host string `yaml:"nfs_host"`
	// The path where the NFS volume should be mounted.
	// +required
	Path string `yaml:"mount_path"`
}

// StorageVolume managed by Kismatic
type StorageVolume struct {
	// Name of the storage volume
	Name string
	// SizeGB is the size of the volume, in gigabytes
	SizeGB int
	// ReplicateCount is the number of replicas
	ReplicateCount int
	// DistributionCount is the degree to which data will be distributed across the cluster
	DistributionCount int
	// StorageClass is the annotation that will be used when creating the persistent-volume in kubernetes
	StorageClass string
	// AllowAddresses is a list of address wildcards that have access to the volume
	AllowAddresses []string
	// ReclaimPolicy is the persistent volume's reclaim policy
	// ref: https://kubernetes.io/docs/concepts/storage/persistent-volumes/#reclaim-policy
	ReclaimPolicy string
	// AccessModes supported by the persistent volume
	// ref: https://kubernetes.io/docs/concepts/storage/persistent-volumes/#access-modes
	AccessModes []string
}

type SSHConnection struct {
	SSHConfig *SSHConfig
	Node      *Node
}

// GetUniqueNodes returns a list of the unique nodes that are listed in the plan file.
// That is, if a node has multiple roles, it will only appear once in the list.
// Nodes are considered unique if the combination of 'host', 'IP' or 'internalIP' is unique to all other nodes.
func (p *Plan) GetUniqueNodes() []Node {
	seenNodes := map[string]bool{}
	nodes := []Node{}
	for _, node := range p.getAllNodes() {
		// Cannot use the Node struct directly as it contains a map
		key := node.HashCode()
		if seenNodes[key] {
			continue
		}
		nodes = append(nodes, node)
		seenNodes[key] = true
	}
	return nodes
}

func (p *Plan) getAllNodes() []Node {
	nodes := []Node{}
	nodes = append(nodes, p.Etcd.Nodes...)
	nodes = append(nodes, p.Master.Nodes...)
	nodes = append(nodes, p.Worker.Nodes...)
	if p.Ingress.Nodes != nil {
		nodes = append(nodes, p.Ingress.Nodes...)
	}
	if p.Storage.Nodes != nil {
		nodes = append(nodes, p.Storage.Nodes...)
	}
	return nodes
}

func (p *Plan) getNodeWithIP(ip string) (*Node, error) {
	for _, n := range p.getAllNodes() {
		if n.IP == ip {
			return &n, nil
		}
	}
	return nil, fmt.Errorf("Node with IP %q was not found in plan", ip)
}

// AllAddresses will return the hostnames, IPs and internal IPs for all nodes
func (p *Plan) AllAddresses() string {
	nodes := p.GetUniqueNodes()
	var addr []string
	for _, n := range nodes {
		addr = append(addr, n.Host)
		addr = append(addr, n.IP)
		if n.InternalIP != "" {
			addr = append(addr, n.InternalIP)
		}
	}
	return strings.Join(addr, ",")
}

// GetSSHConnection returns the SSHConnection struct containing the node and SSHConfig details
func (p *Plan) GetSSHConnection(host string) (*SSHConnection, error) {
	nodes := p.getAllNodes()

	var isIP bool
	if ip := net.ParseIP(host); ip != nil {
		isIP = true
	}

	// try to find the node with the provided hostname
	var foundNode *Node
	for _, node := range nodes {
		nodeAddress := node.Host
		if isIP {
			nodeAddress = node.IP
		}
		if nodeAddress == host {
			foundNode = &node
			break
		}
	}

	if foundNode == nil {
		switch host {
		case "master":
			foundNode = firstIfItExists(p.Master.Nodes)
		case "etcd":
			foundNode = firstIfItExists(p.Etcd.Nodes)
		case "worker":
			foundNode = firstIfItExists(p.Worker.Nodes)
		case "ingress":
			foundNode = firstIfItExists(p.Ingress.Nodes)
		case "storage":
			foundNode = firstIfItExists(p.Storage.Nodes)
		}
	}

	if foundNode == nil {
		notFoundErr := fmt.Errorf("node %q not found in the plan", host)
		if isIP {
			notFoundErr = fmt.Errorf("node with IP %q not found in the plan", host)
		}
		return nil, notFoundErr
	}

	return &SSHConnection{&p.Cluster.SSH, foundNode}, nil
}

// GetSSHClient is a convience method that calls GetSSHConnection and returns an SSH client with the result
func (p *Plan) GetSSHClient(host string) (ssh.Client, error) {
	con, err := p.GetSSHConnection(host)
	if err != nil {
		return nil, err
	}
	client, err := ssh.NewClient(con.Node.IP, con.SSHConfig.Port, con.SSHConfig.User, con.SSHConfig.Key)
	if err != nil {
		return nil, fmt.Errorf("error creating SSH client for host %s: %v", host, err)
	}

	return client, nil
}

func firstIfItExists(nodes []Node) *Node {
	if len(nodes) > 0 {
		return &nodes[0]
	}
	return nil
}

func (p *Plan) GetRolesForIP(ip string) []string {
	allRoles := []string{}

	if hasIP(&p.Master.Nodes, ip) {
		allRoles = append(allRoles, "master")
	}

	if hasIP(&p.Etcd.Nodes, ip) {
		allRoles = append(allRoles, "etcd")
	}

	if hasIP(&p.Worker.Nodes, ip) {
		allRoles = append(allRoles, "worker")
	}

	if hasIP(&p.Ingress.Nodes, ip) {
		allRoles = append(allRoles, "ingress")
	}

	if hasIP(&p.Storage.Nodes, ip) {
		allRoles = append(allRoles, "storage")
	}

	return allRoles
}

func hasIP(nodes *[]Node, ip string) bool {
	for _, node := range *nodes {
		if node.IP == ip {
			return true
		}
	}
	return false
}

// PrivateRegistryProvided returns true when the details about a private
// registry have been provided
func (p Plan) PrivateRegistryProvided() bool {
	return p.DockerRegistry.Server != ""
}

// NetworkConfigured returns true if pod validation/smoketest should run
func (p Plan) NetworkConfigured() bool {
	// CNI disabled or "custom" return false
	return p.AddOns.CNI == nil || (!p.AddOns.CNI.Disable && p.AddOns.CNI.Provider != "custom")
}

func (p Plan) Versions() map[string]string {
	kubernetesVersion := kubernetesVersionString
	if p.Cluster.Version != "" {
		kubernetesVersion = p.Cluster.Version
	}
	versions := make(map[string]string)
	versions["kube_proxy"] = kubernetesVersion
	versions["kube_controller_manager"] = kubernetesVersion
	versions["kube_scheduler"] = kubernetesVersion
	versions["kube_apiserver"] = kubernetesVersion

	return versions
}<|MERGE_RESOLUTION|>--- conflicted
+++ resolved
@@ -15,16 +15,14 @@
 	cniProviderCustom = "custom"
 )
 
-<<<<<<< HEAD
-func InfrastructureProviders() []string {
-	return []string{"aws", "azure", ""}
-}
-=======
 const (
 	dnsProviderKubedns = "kubedns"
 	dnsProviderCoredns = "coredns"
 )
->>>>>>> 96a9cd2d
+
+func InfrastructureProviders() []string {
+	return []string{"aws", "azure", ""}
+}
 
 func packageManagerProviders() []string {
 	return []string{"helm", ""}
