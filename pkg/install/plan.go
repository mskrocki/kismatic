--- conflicted
+++ resolved
@@ -131,11 +131,6 @@
 cluster:
   name: {{$p.Cluster.Name}}  #inline comment
   admin_password: {{$p.Cluster.AdminPassword}}
-<<<<<<< HEAD
-  hosts_file_dns: {{$p.Cluster.HostsFileDNS}}
-=======
-  local_repository: {{$p.Cluster.LocalRepository}}
->>>>>>> e5b579cc
   networking:
     type: {{$p.Cluster.Networking.Type}}
     pod_cidr_block: {{$p.Cluster.Networking.PodCIDRBlock}}
@@ -151,12 +146,6 @@
     user: {{$p.Cluster.SSH.User}}
     ssh_key: {{$p.Cluster.SSH.Key}}
     ssh_port: {{$p.Cluster.SSH.Port}}
-<<<<<<< HEAD
-#Another comment
-docker_registry:
-  use_internal: {{$p.DockerRegistry.UseInternal}}
-=======
->>>>>>> e5b579cc
 etcd:
   expected_count: {{$p.Etcd.ExpectedCount}}
   nodes:
