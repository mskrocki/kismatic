package install

import (
	"bufio"
	"fmt"
	"io"
	"io/ioutil"
	"os"
	"path/filepath"
	"runtime"
	"strconv"
	"time"

	"strings"

	"github.com/apprenda/kismatic/pkg/ansible"
	"github.com/apprenda/kismatic/pkg/install/explain"
	"github.com/apprenda/kismatic/pkg/util"
	"strings"
)

// The PreFlightExecutor will run pre-flight checks against the
// environment defined in the plan file
type PreFlightExecutor interface {
	RunPreFlightCheck(*Plan) error
}

// The Executor will carry out the installation plan
type Executor interface {
	PreFlightExecutor
	Install(p *Plan) error
	RunSmokeTest(*Plan) error
	AddWorker(*Plan, Node) (*Plan, error)
	RunTask(string, *Plan) error
	AddVolume(*Plan, StorageVolume) error
}

// ExecutorOptions are used to configure the executor
type ExecutorOptions struct {
	// SkipCAGeneration determines whether the Certificate Authority should
	// be generated. If false, an existing CA file must exist.
	SkipCAGeneration bool
	// GeneratedAssetsDirectory is the location where generated assets
	// are to be stored
	GeneratedAssetsDirectory string
	// RestartServices determines whether the cluster services should be
	// restarted during the installation.
	RestartServices bool
	// OutputFormat sets the format of the executor
	OutputFormat string
	// Verbose output from the executor
	Verbose bool
	// RunsDirectory is where information about installation runs is kept
	RunsDirectory string
}

// NewExecutor returns an executor for performing installations according to the installation plan.
func NewExecutor(stdout io.Writer, errOut io.Writer, options ExecutorOptions) (Executor, error) {
	// TODO: Is there a better way to handle this path to the ansible install dir?
	ansibleDir := "ansible"
	if options.GeneratedAssetsDirectory == "" {
		return nil, fmt.Errorf("GeneratedAssetsDirectory option cannot be empty")
	}
	if options.RunsDirectory == "" {
		options.RunsDirectory = "./runs"
	}

	// Setup the console output format
	var outFormat ansible.OutputFormat
	switch options.OutputFormat {
	case "raw":
		outFormat = ansible.RawFormat
	case "simple":
		outFormat = ansible.JSONLinesFormat
	default:
		return nil, fmt.Errorf("Output format %q is not supported", options.OutputFormat)
	}
	certsDir := filepath.Join(options.GeneratedAssetsDirectory, "keys")
	pki := &LocalPKI{
		CACsr:                   filepath.Join(ansibleDir, "playbooks", "tls", "ca-csr.json"),
		CAConfigFile:            filepath.Join(ansibleDir, "playbooks", "tls", "ca-config.json"),
		CASigningProfile:        "kubernetes",
		GeneratedCertsDirectory: certsDir,
		Log: stdout,
	}
	return &ansibleExecutor{
		options:             options,
		stdout:              stdout,
		consoleOutputFormat: outFormat,
		ansibleDir:          ansibleDir,
		certsDir:            certsDir,
		pki:                 pki,
	}, nil
}

// NewPreFlightExecutor returns an executor for running preflight
func NewPreFlightExecutor(stdout io.Writer, errOut io.Writer, options ExecutorOptions) (PreFlightExecutor, error) {
	ansibleDir := "ansible"
	if options.RunsDirectory == "" {
		options.RunsDirectory = "./runs"
	}
	// Setup the console output format
	var outFormat ansible.OutputFormat
	switch options.OutputFormat {
	case "raw":
		outFormat = ansible.RawFormat
	case "simple":
		outFormat = ansible.JSONLinesFormat
	default:
		return nil, fmt.Errorf("Output format %q is not supported", options.OutputFormat)
	}

	return &ansibleExecutor{
		options:             options,
		stdout:              stdout,
		consoleOutputFormat: outFormat,
		ansibleDir:          ansibleDir,
	}, nil
}

type ansibleExecutor struct {
	options             ExecutorOptions
	stdout              io.Writer
	consoleOutputFormat ansible.OutputFormat
	ansibleDir          string
	certsDir            string
	pki                 PKI

	// Hook for testing purposes.. default implementation is used at runtime
	runnerExplainerFactory func(explain.AnsibleEventExplainer, io.Writer) (ansible.Runner, *explain.AnsibleEventStreamExplainer, error)
}

// Install the cluster according to the installation plan
func (ae *ansibleExecutor) Install(p *Plan) error {
	runDirectory, err := ae.createRunDirectory("install")
	if err != nil {
		return fmt.Errorf("error creating working directory for installation: %v", err)
	}
	// Save the plan file that was used for this execution
	fp := FilePlanner{
		File: filepath.Join(runDirectory, "kismatic-cluster.yaml"),
	}
	if err = fp.Write(p); err != nil {
		return fmt.Errorf("error recording plan file to %s: %v", fp.File, err)
	}
	// Generate private keys and certificates for the cluster
	if err = ae.generateTLSAssets(p); err != nil {
		return err
	}
	// Build the ansible inventory
	inventory := buildInventoryFromPlan(p)

	cc, err := ae.buildInstallExtraVars(p)
	if err != nil {
		return err
	}
	ansibleLogFilename := filepath.Join(runDirectory, "ansible.log")
	ansibleLogFile, err := os.Create(ansibleLogFilename)
	if err != nil {
		return fmt.Errorf("error creating ansible log file %q: %v", ansibleLogFilename, err)
	}
	// Run the installation playbook
	util.PrintHeader(ae.stdout, "Installing Cluster", '=')
	playbook := "kubernetes.yaml"
	eventExplainer := &explain.DefaultEventExplainer{}
	if err = ae.runPlaybookWithExplainer(playbook, eventExplainer, inventory, *cc, ansibleLogFile, runDirectory); err != nil {
		return err
	}
	return nil
}

// creates the extra vars that are required for the installation playbook.
func (ae *ansibleExecutor) buildInstallExtraVars(p *Plan) (*ansible.ClusterCatalog, error) {
	tlsDir, err := filepath.Abs(ae.certsDir)
	if err != nil {
		return nil, fmt.Errorf("failed to determine absolute path to %s: %v", ae.certsDir, err)
	}

	dnsIP, err := getDNSServiceIP(p)
	if err != nil {
		return nil, fmt.Errorf("error getting DNS service IP: %v", err)
	}

	cc := ansible.ClusterCatalog{
		ClusterName:               p.Cluster.Name,
		AdminPassword:             p.Cluster.AdminPassword,
		TLSDirectory:              tlsDir,
		CalicoNetworkType:         p.Cluster.Networking.Type,
		ServicesCIDR:              p.Cluster.Networking.ServiceCIDRBlock,
		PodCIDR:                   p.Cluster.Networking.PodCIDRBlock,
		DNSServiceIP:              dnsIP,
		EnableModifyHosts:         p.Cluster.Networking.UpdateHostsFiles,
		EnableCalicoPolicy:        p.Cluster.Networking.PolicyEnabled,
		EnablePackageInstallation: p.Cluster.AllowPackageInstallation,
		KuberangPath:              filepath.Join("kuberang", "linux", "amd64", "kuberang"),
	}

	// Setup FQDN or default to first master
	if p.Master.LoadBalancedFQDN != "" {
		cc.LoadBalancedFQDN = p.Master.LoadBalancedFQDN
	} else {
		cc.LoadBalancedFQDN = p.Master.Nodes[0].InternalIP
	}

	if p.DockerRegistry.Address != "" {
		cc.EnableInternalDockerRegistry = false
		cc.EnablePrivateDockerRegistry = true
		cc.DockerCAPath = p.DockerRegistry.CAPath
		cc.DockerRegistryAddress = p.DockerRegistry.Address
		cc.DockerRegistryPort = strconv.Itoa(p.DockerRegistry.Port)
	} else if p.DockerRegistry.SetupInternal {
		cc.EnableInternalDockerRegistry = true
		cc.EnablePrivateDockerRegistry = true
		cc.DockerRegistryAddress = p.Master.Nodes[0].IP
<<<<<<< HEAD
=======
		if p.Master.Nodes[0].InternalIP != "" {
			cc.DockerRegistryAddress = p.Master.Nodes[0].InternalIP
		}
>>>>>>> 6334b00b
		cc.DockerCAPath = tlsDir + "/ca.pem"
		cc.DockerRegistryPort = "8443"
	} // Else just use DockerHub

	if ae.options.RestartServices {
		cc.EnableRestart()
	}

	if p.Ingress.Nodes != nil && len(p.Ingress.Nodes) > 0 {
		cc.EnableConfigureIngress = true
	} else {
		cc.EnableConfigureIngress = false
<<<<<<< HEAD
	}

	for _, n := range p.NFS.Volumes {
		cc.NFSVolumes = append(cc.NFSVolumes, ansible.NFSVolume{
			Path: n.Path,
			Host: n.Host,
		})
	}
=======
	}

	for _, n := range p.NFS.Volumes {
		cc.NFSVolumes = append(cc.NFSVolumes, ansible.NFSVolume{
			Path: n.Path,
			Host: n.Host,
		})
	}
>>>>>>> 6334b00b
	cc.EnableGluster = p.Storage.Nodes != nil && len(p.Storage.Nodes) > 0

	return &cc, nil
}

func (ae *ansibleExecutor) RunSmokeTest(p *Plan) error {
	runDirectory, err := ae.createRunDirectory("smoketest")
	if err != nil {
		return fmt.Errorf("error creating working directory for smoke test: %v", err)
	}

	ansibleLogFilename := filepath.Join(runDirectory, "ansible.log")
	ansibleLogFile, err := os.Create(ansibleLogFilename)
	if err != nil {
		return fmt.Errorf("error creating ansible log file %q: %v", ansibleLogFilename, err)
	}

	cc, err := ae.buildInstallExtraVars(p)
	if err != nil {
		return err
	}
	inventory := buildInventoryFromPlan(p)

	// run the preflight playbook with preflight explainer
	util.PrintHeader(ae.stdout, "Running Smoke Test", '=')
	playbook := "smoketest.yaml"
	explainer := &explain.PreflightEventExplainer{
		DefaultExplainer: &explain.DefaultEventExplainer{},
	}
	if err = ae.runPlaybookWithExplainer(playbook, explainer, inventory, *cc, ansibleLogFile, runDirectory); err != nil {
		return fmt.Errorf("error running smoketest: %v", err)
	}
	return nil
}

// RunPreflightCheck against the nodes defined in the plan
func (ae *ansibleExecutor) RunPreFlightCheck(p *Plan) error {
	runDirectory, err := ae.createRunDirectory("preflight")
	if err != nil {
		return fmt.Errorf("error creating working directory for preflight: %v", err)
	}
	// Save the plan file that was used for this execution
	fp := FilePlanner{
		File: filepath.Join(runDirectory, "kismatic-cluster.yaml"),
	}
	if err = fp.Write(p); err != nil {
		return fmt.Errorf("error recording plan file to %s: %v", fp.File, err)
	}

	ansibleLogFilename := filepath.Join(runDirectory, "ansible.log")
	ansibleLogFile, err := os.Create(ansibleLogFilename)
	if err != nil {
		return fmt.Errorf("error creating ansible log file %q: %v", ansibleLogFilename, err)
	}

	// Build inventory and save it in runs directory
	inventory := buildInventoryFromPlan(p)

	pwd, _ := os.Getwd()

	cc, err := ae.buildInstallExtraVars(p)
	if err != nil {
		return err
	}

	cc.KismaticPreflightCheckerLinux = filepath.Join("inspector", "linux", "amd64", "kismatic-inspector")
	cc.KismaticPreflightCheckerLocal = filepath.Join(pwd, "ansible", "playbooks", "inspector", runtime.GOOS, runtime.GOARCH, "kismatic-inspector")
	cc.EnablePackageInstallation = p.Cluster.AllowPackageInstallation

	// run the pre-flight playbook with pre-flight explainer
	playbook := "preflight.yaml"
	explainer := &explain.PreflightEventExplainer{
		DefaultExplainer: &explain.DefaultEventExplainer{},
	}
	if err = ae.runPlaybookWithExplainer(playbook, explainer, inventory, *cc, ansibleLogFile, runDirectory); err != nil {
		return fmt.Errorf("error running preflight: %v", err)
	}
	return nil
}

func (ae *ansibleExecutor) RunTask(taskName string, p *Plan) error {
	runDir, err := ae.createRunDirectory("step")
	if err != nil {
		return err
	}
	// Save the plan file that was used for this execution
	fp := FilePlanner{
		File: filepath.Join(runDir, "kismatic-cluster.yaml"),
	}
	if err = fp.Write(p); err != nil {
		return fmt.Errorf("error recording plan file to %s: %v", fp.File, err)
	}
	ansibleLogFilename := filepath.Join(runDir, "ansible.log")
	ansibleLogFile, err := os.Create(ansibleLogFilename)
	if err != nil {
		return fmt.Errorf("error creating ansible log file %q: %v", ansibleLogFilename, err)
	}
	explainer := &explain.DefaultEventExplainer{}
	inventory := buildInventoryFromPlan(p)
	ev, err := ae.buildInstallExtraVars(p)
	if err != nil {
		return err
	}
	util.PrintHeader(ae.stdout, "Running Task", '=')
	if err := ae.runPlaybookWithExplainer(taskName, explainer, inventory, *ev, ansibleLogFile, runDir); err != nil {
		return fmt.Errorf("error running task: %v", err)
	}
	return nil
}

func (ae *ansibleExecutor) AddVolume(plan *Plan, volume StorageVolume) error {
	runDirectory, err := ae.createRunDirectory("add-volume")
	if err != nil {
		return fmt.Errorf("error creating working directory for add-volume: %v", err)
	}
	fp := FilePlanner{
		File: filepath.Join(runDirectory, "kismatic-cluster.yaml"),
	}
	if err = fp.Write(plan); err != nil {
		return fmt.Errorf("error recording plan file to %s: %v", fp.File, err)
	}
	inventory := buildInventoryFromPlan(plan)
	cc, err := ae.buildInstallExtraVars(plan)
	if err != nil {
		return err
	}

	// Validate that there are enough storage nodes to satisfy the request
	nodesRequired := volume.ReplicateCount * volume.DistributionCount
	if nodesRequired > len(plan.Storage.Nodes) {
		return fmt.Errorf("the requested volume configuration requires %d storage nodes, but the cluster only has %d.", nodesRequired, len(plan.Storage.Nodes))
	}

	// Add storage related vars
	cc.VolumeName = volume.Name
	cc.VolumeReplicaCount = volume.ReplicateCount
	cc.VolumeDistributionCount = volume.DistributionCount
	cc.VolumeQuotaGB = volume.SizeGB
<<<<<<< HEAD
	cc.VolumeQuotaBytes = volume.SizeGB * (1 << (10*3))
=======
	cc.VolumeQuotaBytes = volume.SizeGB * (1 << (10 * 3))
>>>>>>> 6334b00b
	cc.VolumeMount = "/"

	// Allow nodes and pods to access volumes
	allowedNodes := plan.Master.Nodes
	allowedNodes = append(allowedNodes, plan.Worker.Nodes...)
	allowedNodes = append(allowedNodes, plan.Ingress.Nodes...)
	allowedNodes = append(allowedNodes, plan.Storage.Nodes...)

	allowed := volume.AllowAddresses
	allowed = append(allowed, plan.Cluster.Networking.PodCIDRBlock)
	for _, n := range allowedNodes {
		ip := n.IP
		if n.InternalIP != "" {
			ip = n.InternalIP
		}
		allowed = append(allowed, ip)
	}
	cc.VolumeAllowedIPs = strings.Join(allowed, ",")

	ansibleLogFilename := filepath.Join(runDirectory, "ansible.log")
	ansibleLogFile, err := os.Create(ansibleLogFilename)
	if err != nil {
		return fmt.Errorf("error creating ansible log file %q: %v", ansibleLogFilename, err)
	}
	util.PrintHeader(ae.stdout, "Add Persistent Storage Volume", '=')
	playbook := "volume-add.yaml"
	eventExplainer := &explain.DefaultEventExplainer{}
	if err = ae.runPlaybookWithExplainer(playbook, eventExplainer, inventory, *cc, ansibleLogFile, runDirectory); err != nil {
		return err
	}
	return nil
}

func (ae *ansibleExecutor) createRunDirectory(runName string) (string, error) {
	start := time.Now()
	runDirectory := filepath.Join(ae.options.RunsDirectory, runName, start.Format("2006-01-02-15-04-05"))
	if err := os.MkdirAll(runDirectory, 0777); err != nil {
		return "", fmt.Errorf("error creating directory: %v", err)
	}
	return runDirectory, nil
}

func (ae *ansibleExecutor) generateTLSAssets(p *Plan) error {
	if err := os.MkdirAll(ae.certsDir, 0777); err != nil {
		return fmt.Errorf("error creating directory %s for storing TLS assets: %v", ae.certsDir, err)
	}

	// Generate cluster Certificate Authority
	util.PrintHeader(ae.stdout, "Configuring Certificates", '=')
	ca, err := ae.pki.GenerateClusterCA(p)
	if err != nil {
		return fmt.Errorf("error generating CA for the cluster: %v", err)
	}

	// Generate node and user certificates
	err = ae.pki.GenerateClusterCertificates(p, ca, []string{"admin"})
	if err != nil {
		return fmt.Errorf("error generating certificates for the cluster: %v", err)
	}
	util.PrettyPrintOk(ae.stdout, "Cluster certificates can be found in the %q directory", ae.options.GeneratedAssetsDirectory)
	return nil
}

func (ae *ansibleExecutor) runPlaybookWithExplainer(playbook string, eventExplainer explain.AnsibleEventExplainer, inv ansible.Inventory, cc ansible.ClusterCatalog, ansibleLog io.Writer, runDirectory string) error {
	// Setup sinks for explainer and ansible stdout
	runner, explainer, err := ae.getAnsibleRunnerAndExplainer(eventExplainer, ansibleLog, runDirectory)
	if err != nil {
		return err
	}

	// Start running ansible with the given playbook
	eventStream, err := runner.StartPlaybook(playbook, inv, cc)
	if err != nil {
		return fmt.Errorf("error running ansible playbook: %v", err)
	}
	// Ansible blocks until explainer starts reading from stream. Start
	// explainer in a separate go routine
	go explainer.Explain(eventStream)

	// Wait until ansible exits
	if err = runner.WaitPlaybook(); err != nil {
		return fmt.Errorf("error running playbook: %v", err)
	}
	return nil
}

func (ae *ansibleExecutor) getAnsibleRunnerAndExplainer(explainer explain.AnsibleEventExplainer, ansibleLog io.Writer, runDirectory string) (ansible.Runner, *explain.AnsibleEventStreamExplainer, error) {
	if ae.runnerExplainerFactory != nil {
		return ae.runnerExplainerFactory(explainer, ansibleLog)
	}

	// Setup sinks for explainer and ansible stdout
	var explainerOut, ansibleOut io.Writer
	switch ae.consoleOutputFormat {
	case ansible.JSONLinesFormat:
		explainerOut = ae.stdout
		ansibleOut = timestampWriter(ansibleLog)
	case ansible.RawFormat:
		explainerOut = ioutil.Discard
		ansibleOut = io.MultiWriter(ae.stdout, timestampWriter(ansibleLog))
	}

	// Send stdout and stderr to ansibleOut
	runner, err := ansible.NewRunner(ansibleOut, ansibleOut, ae.ansibleDir, runDirectory)
	if err != nil {
		return nil, nil, fmt.Errorf("error creating ansible runner: %v", err)
	}

	streamExplainer := &explain.AnsibleEventStreamExplainer{
		Out:            explainerOut,
		Verbose:        ae.options.Verbose,
		EventExplainer: explainer,
	}

	return runner, streamExplainer, nil
}

func buildInventoryFromPlan(p *Plan) ansible.Inventory {
	etcdNodes := []ansible.Node{}
	for _, n := range p.Etcd.Nodes {
		etcdNodes = append(etcdNodes, installNodeToAnsibleNode(&n, &p.Cluster.SSH))
	}
	masterNodes := []ansible.Node{}
	for _, n := range p.Master.Nodes {
		masterNodes = append(masterNodes, installNodeToAnsibleNode(&n, &p.Cluster.SSH))
	}
	workerNodes := []ansible.Node{}
	for _, n := range p.Worker.Nodes {
		workerNodes = append(workerNodes, installNodeToAnsibleNode(&n, &p.Cluster.SSH))
	}
	ingressNodes := []ansible.Node{}
	if p.Ingress.Nodes != nil {
		for _, n := range p.Ingress.Nodes {
			ingressNodes = append(ingressNodes, installNodeToAnsibleNode(&n, &p.Cluster.SSH))
		}
	}
	storageNodes := []ansible.Node{}
	if p.Storage.Nodes != nil {
		for _, n := range p.Storage.Nodes {
			storageNodes = append(storageNodes, installNodeToAnsibleNode(&n, &p.Cluster.SSH))
		}
	}

	inventory := ansible.Inventory{
		Roles: []ansible.Role{
			{
				Name:  "etcd",
				Nodes: etcdNodes,
			},
			{
				Name:  "master",
				Nodes: masterNodes,
			},
			{
				Name:  "worker",
				Nodes: workerNodes,
			},
			{
				Name:  "ingress",
				Nodes: ingressNodes,
			},
			{
				Name:  "storage",
				Nodes: storageNodes,
			},
		},
	}

	return inventory
}

// Converts plan node to ansible node
func installNodeToAnsibleNode(n *Node, s *SSHConfig) ansible.Node {
	return ansible.Node{
		Host:          n.Host,
		PublicIP:      n.IP,
		InternalIP:    n.InternalIP,
		SSHPrivateKey: s.Key,
		SSHUser:       s.User,
		SSHPort:       s.Port,
	}
}

// Prepend each line of the incoming stream with a timestamp
func timestampWriter(out io.Writer) io.Writer {
	pr, pw := io.Pipe()
	go func(r io.Reader) {
		s := bufio.NewScanner(r)
		for s.Scan() {
			fmt.Fprintf(out, "%s - %s\n", time.Now().UTC().Format("2006-01-02 15:04:05.000-0700"), s.Text())
		}
	}(pr)
	return pw
}<|MERGE_RESOLUTION|>--- conflicted
+++ resolved
@@ -16,7 +16,6 @@
 	"github.com/apprenda/kismatic/pkg/ansible"
 	"github.com/apprenda/kismatic/pkg/install/explain"
 	"github.com/apprenda/kismatic/pkg/util"
-	"strings"
 )
 
 // The PreFlightExecutor will run pre-flight checks against the
@@ -212,12 +211,9 @@
 		cc.EnableInternalDockerRegistry = true
 		cc.EnablePrivateDockerRegistry = true
 		cc.DockerRegistryAddress = p.Master.Nodes[0].IP
-<<<<<<< HEAD
-=======
 		if p.Master.Nodes[0].InternalIP != "" {
 			cc.DockerRegistryAddress = p.Master.Nodes[0].InternalIP
 		}
->>>>>>> 6334b00b
 		cc.DockerCAPath = tlsDir + "/ca.pem"
 		cc.DockerRegistryPort = "8443"
 	} // Else just use DockerHub
@@ -230,7 +226,6 @@
 		cc.EnableConfigureIngress = true
 	} else {
 		cc.EnableConfigureIngress = false
-<<<<<<< HEAD
 	}
 
 	for _, n := range p.NFS.Volumes {
@@ -239,16 +234,6 @@
 			Host: n.Host,
 		})
 	}
-=======
-	}
-
-	for _, n := range p.NFS.Volumes {
-		cc.NFSVolumes = append(cc.NFSVolumes, ansible.NFSVolume{
-			Path: n.Path,
-			Host: n.Host,
-		})
-	}
->>>>>>> 6334b00b
 	cc.EnableGluster = p.Storage.Nodes != nil && len(p.Storage.Nodes) > 0
 
 	return &cc, nil
@@ -387,11 +372,7 @@
 	cc.VolumeReplicaCount = volume.ReplicateCount
 	cc.VolumeDistributionCount = volume.DistributionCount
 	cc.VolumeQuotaGB = volume.SizeGB
-<<<<<<< HEAD
-	cc.VolumeQuotaBytes = volume.SizeGB * (1 << (10*3))
-=======
 	cc.VolumeQuotaBytes = volume.SizeGB * (1 << (10 * 3))
->>>>>>> 6334b00b
 	cc.VolumeMount = "/"
 
 	// Allow nodes and pods to access volumes
