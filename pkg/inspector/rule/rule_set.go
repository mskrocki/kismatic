--- conflicted
+++ resolved
@@ -102,86 +102,53 @@
 - kind: PackageAvailable
   when: ["etcd", "ubuntu"]
   packageName: kismatic-etcd
-<<<<<<< HEAD
-  packageVersion: 1.5.1-2
+  packageVersion: 1.5.1-3
 - kind: PackageAvailable
   when: ["master","ubuntu"]
   packageName: kismatic-kubernetes-master
-  packageVersion: 1.5.1-2
+  packageVersion: 1.5.1-3
 - kind: PackageAvailable
   when: ["worker","ubuntu"]
   packageName: kismatic-kubernetes-node
-  packageVersion: 1.5.1-2
+  packageVersion: 1.5.1-3
 - kind: PackageAvailable
   when: ["ingress","ubuntu"]
   packageName: kismatic-kubernetes-node
-  packageVersion: 1.5.1-2
-=======
-  packageVersion: 1.5.1-3
-- kind: PackageAvailable
-  when: ["master","ubuntu"]
-  packageName: kismatic-kubernetes-master
-  packageVersion: 1.5.1-3
-- kind: PackageAvailable
-  when: ["worker","ubuntu"]
-  packageName: kismatic-kubernetes-node
-  packageVersion: 1.5.1-3
-- kind: PackageAvailable
-  when: ["ingress","ubuntu"]
-  packageName: kismatic-kubernetes-node
-  packageVersion: 1.5.1-3
->>>>>>> 9df1c8a4
+  packageVersion: 1.5.1-3
 
 - kind: PackageAvailable
   when: ["etcd", "centos"]
   packageName: kismatic-etcd
-<<<<<<< HEAD
-  packageVersion: 1.5.1_2-1
+  packageVersion: 1.5.1_3-1
 - kind: PackageAvailable
   when: ["master","centos"]
   packageName: kismatic-kubernetes-master
-  packageVersion: 1.5.1_2-1
+  packageVersion: 1.5.1_3-1
 - kind: PackageAvailable
   when: ["worker","centos"]
   packageName: kismatic-kubernetes-node
-  packageVersion: 1.5.1_2-1
+  packageVersion: 1.5.1_3-1
 - kind: PackageAvailable
   when: ["ingress","centos"]
   packageName: kismatic-kubernetes-node
-  packageVersion: 1.5.1_2-1
-=======
-  packageVersion: 1.5.1_3-1
-- kind: PackageAvailable
-  when: ["master","centos"]
-  packageName: kismatic-kubernetes-master
-  packageVersion: 1.5.1_3-1
-- kind: PackageAvailable
-  when: ["worker","centos"]
-  packageName: kismatic-kubernetes-node
-  packageVersion: 1.5.1_3-1
-- kind: PackageAvailable
-  when: ["ingress","centos"]
-  packageName: kismatic-kubernetes-node
-  packageVersion: 1.5.1_3-1
->>>>>>> 9df1c8a4
+  packageVersion: 1.5.1_3-1
 
 - kind: PackageAvailable
   when: ["etcd", "rhel"]
   packageName: kismatic-etcd
-<<<<<<< HEAD
-  packageVersion: 1.5.1_2-1
+  packageVersion: 1.5.1_3-1
 - kind: PackageAvailable
   when: ["master","rhel"]
   packageName: kismatic-kubernetes-master
-  packageVersion: 1.5.1_2-1
+  packageVersion: 1.5.1_3-1
 - kind: PackageAvailable
   when: ["worker","rhel"]
   packageName: kismatic-kubernetes-node
-  packageVersion: 1.5.1_2-1
+  packageVersion: 1.5.1_3-1
 - kind: PackageAvailable
   when: ["ingress","rhel"]
   packageName: kismatic-kubernetes-node
-  packageVersion: 1.5.1_2-1
+  packageVersion: 1.5.1_3-1
 
 # Gluster packages
 - kind: PackageAvailable
@@ -233,21 +200,6 @@
   when: ["storage"]
   port: 38467
   timeout: 5s
-=======
-  packageVersion: 1.5.1_3-1
-- kind: PackageAvailable
-  when: ["master","rhel"]
-  packageName: kismatic-kubernetes-master
-  packageVersion: 1.5.1_3-1
-- kind: PackageAvailable
-  when: ["worker","rhel"]
-  packageName: kismatic-kubernetes-node
-  packageVersion: 1.5.1_3-1
-- kind: PackageAvailable
-  when: ["ingress","rhel"]
-  packageName: kismatic-kubernetes-node
-  packageVersion: 1.5.1_3-1
->>>>>>> 9df1c8a4
 `
 
 // DefaultRules returns the list of rules that are built into the inspector
