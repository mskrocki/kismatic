--- conflicted
+++ resolved
@@ -111,15 +111,11 @@
 - kind: PackageAvailable
   when: ["worker","ubuntu"]
   packageName: kismatic-kubernetes-node
-<<<<<<< HEAD
-  packageVersion: 1.4.6-1
+  packageVersion: 1.5.1-1
 - kind: PackageAvailable
   when: ["ingress","ubuntu"]
   packageName: kismatic-kubernetes-node
-  packageVersion: 1.4.6-1
-=======
   packageVersion: 1.5.1-1
->>>>>>> 54eb349f
 
 - kind: PackageAvailable
   when: ["etcd", "centos"]
@@ -132,15 +128,11 @@
 - kind: PackageAvailable
   when: ["worker","centos"]
   packageName: kismatic-kubernetes-node
-<<<<<<< HEAD
-  packageVersion: 1.4.6_1-1
+  packageVersion: 1.5.1_1-1
 - kind: PackageAvailable
   when: ["ingress","centos"]
   packageName: kismatic-kubernetes-node
-  packageVersion: 1.4.6_1-1
-=======
   packageVersion: 1.5.1_1-1
->>>>>>> 54eb349f
 
 - kind: PackageAvailable
   when: ["etcd", "rhel"]
@@ -153,15 +145,11 @@
 - kind: PackageAvailable
   when: ["worker","rhel"]
   packageName: kismatic-kubernetes-node
-<<<<<<< HEAD
-  packageVersion: 1.4.6_1-1
+  packageVersion: 1.5.1_1-1
 - kind: PackageAvailable
   when: ["ingress","rhel"]
   packageName: kismatic-kubernetes-node
-  packageVersion: 1.4.6_1-1
-=======
   packageVersion: 1.5.1_1-1
->>>>>>> 54eb349f
 `
 
 // DefaultRules returns the list of rules that are built into the inspector
